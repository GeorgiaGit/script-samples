---
plugin: add-to-gallery
---

      
# Clone a Microsoft Team
![Outputs](assets/header.png)
## Summary

This script allow us to clone an existing team into a new one with changed properties.  

On the new to be "cloned" team we can define name, description, visibility and "parts to clone" ("Apps","Tabs","Settings","Channels",  "Members") 

Latest update, added the -IncludeContent  switch ... allowing to actual clone structure and content !!


The script is a subset of the SPO powershell packages with content (PnPCandy) concept already been used across many projects.  
  
Excelsior, hum? :P  

# [PnP PowerShell](#tab/pnpps)

```powershell


# 2021-11-02 Added better logging Teams and  provision validation
# 2021-11-02 Added IncludeContent switch
[CmdletBinding()]
param (
    [Parameter(Mandatory = $true)]
    [string]$Tenant ,
    [Parameter(Mandatory = $true)]
    [string]$Url = "https://excelssior.sharepoint.com",
    [Parameter(Mandatory = $true)]
    [string]$Team ,
    [Parameter(Mandatory = $true)]
    [string]$NewTeamName,
    [Parameter(Mandatory = $true)]
    [string]$NewTeamDescription ,
    [Parameter(Mandatory = $true)]
    [string]$NewMailNickname,
    [Parameter(Mandatory = $true)]
    [ValidateSet("Private", "Public")]
    [string]$NewTeamVisibility,
    [Parameter(Mandatory = $false)]
    [ValidateSet("Apps", "Tabs", "Settings", "Channels", "Members")]
    [string[]]$PartsToClone = ("Apps", "Tabs", "Settings", "Channels", "Members"),
    [Parameter(Mandatory = $false)]
    [switch]$IncludeContent 

)
begin {
    $ErrorActionPreference = "Stop"
    Import-Module PnP.PowerShell
    # Write message to string or log file if its defined
    function Write-Log($msg) {
        
        $message = "$($env:MainFunctionName)$($env:FunctionName) $msg"
        $message = $message.Trim()
        Write-Host ($message)
        if ($Logfile.Length -gt 0) {
            Add-Content -Path $Logfile -Value $message -Force
        }
    }
    
    Function Get-FoldersFiles($folderUrl, [ref] $outAssets) {
        $items = Get-PnPFolderItem -FolderSiteRelativeUrl $folderUrl -ItemType All    
        # Loop through the folders  
        foreach ($asset in $items) { 
            # dont collect forms document library   
            if ($asset.Name -ne "Forms") {               
                $newItemURL = $folderUrl + "/" + $asset.Name   
                $item = New-Object PSObject
                $item | Add-Member -MemberType NoteProperty -Name 'ServerRelativeUrl' -Value $asset.ServerRelativeUrl
                $item | Add-Member -MemberType NoteProperty -Name 'LocalPath' -Value ($newItemURL -replace "/", "\")
               
                $item | Add-Member -MemberType NoteProperty -Name 'IsFolder' -Value  ($null -ne $asset.ItemCount)
                $item | Add-Member -MemberType NoteProperty -Name 'Leaf' -Value  ($newItemURL | Split-Path -Leaf  )
                
                $item | Add-Member -MemberType NoteProperty -Name 'RemotePath' -Value ($newItemURL | Split-Path) #(($newItemURL | Split-Path) -replace "\\", "/")
                [Hashtable] $t = $outAssets.Value
                $t.Add($asset.ServerRelativeUrl, $item)
                if ($null -ne $asset.ItemCount) {
                    Write-Log  "   Collecting  $newItemURL"
                    Get-FoldersFiles -folderUrl $newItemURL -outAssets ([ref]$t)
                }  
            }
        }
    } 
    Function Add-Content([string] $source , [string] $destination) {

        Write-Log "    Start"
        Write-Log "    Content from $source will be cloned to $destination"
        ## Get all document libraries
        Connect-PnPOnline -Url $source -Interactive
        $doclib = Get-PnPList -Includes RootFolder | where-object { $_.BaseTemplate -eq 101 -and $_.Title -eq "Documents" }
        $folderDest = ($destination + "/" + (Get-PnPProperty -ClientObject $doclib.RootFolder -Property Name))
        $subfolders = Get-PnPFolder -List $doclib 
        $subfolders.foreach({
                Write-Log ("     $($_.ServerRelativeUrl) cloned to $folderDest")  
                Copy-PnPFile -SourceUrl $_.ServerRelativeUrl -TargetUrl $folderDest -OverwriteIfAlreadyExists -Force   
            })
        Write-Log "    All content was cloned ! "
        Write-Log "    End"
    } 
 
<<<<<<< HEAD

    $env:functionName = ""
    $env:MainFunctionName = ""
=======
>>>>>>> d4daa635

    $env:functionName = ""
    $env:MainFunctionName = ""
    $msg = "`n`r`n`r

<<<<<<< HEAD
    █▀█ █▄░█ █▀█ █▀▀ ▄▀█ █▄░█ █▀▄ █▄█
    █▀▀ █░▀█ █▀▀ █▄▄ █▀█ █░▀█ █▄▀ ░█░  `n    MSTeam Builder: `n`r   ...aka ... [team-clone-team]
    `n"
    $msg += ('#' * 70) + "`n"
    Write-Output  $msg
    
=======
       █▀█ █▄░█ █▀█ █▀▀ ▄▀█ █▄░█ █▀▄ █▄█ 
█▀▀ █░▀█ █▀▀ █▄▄ █▀█ █░▀█ █▄▀ ░█░  `nMSTeam Builder  `n`n    ...aka ... [team-clone-team]
    `n"
    $msg += ('#' * 70) + "`n"
            
    Write-Log  $msg
>>>>>>> d4daa635
    $env:functionName = "[Clone-Team]"
    #Validate if PartsToClone has duplicate values 
    $tmp = $PartsToClone | Group-Object | Where-Object -Property Count -gt 1
    if ($null -ne $tmp) {
        throw "PartsToClone : The following values are duplicated: $($tmp.Name -join ', ')"
    }
    Write-Log "Start"
    Write-Log " Connecting to $Url"
    Connect-PnPOnline -Url $Url -Interactive -Tenant $Tenant
    $accesstoken = Get-PnPAccessToken
    
}
process {

    Write-Log "   Get Team by name or Id [$team]"
    $existingTeam = Get-PnPMicrosoft365Group  -IncludeSiteUrl | Where-object { $_.HasTeam -and (($_.id -eq $Team) -or ($_.Displayname -eq $Team)) } | Select-Object Id, DisplayName, SiteUrl
   
    $cloneUrl = "https://graph.microsoft.com/beta/teams/$($existingTeam.Id)/clone"  
   
    $NewTeamDescription = $NewTeamDescription.Trim()
    if ($NewTeamDescription.Trim().Length -eq 0) { 
        Write-Log ("   Fill in description if empty")
        $NewTeamDescription = $NewTeamName
    }
    Write-Log ("   Cleanup MailNickname (remove spaces)")
    $NewMailNickname = $NewMailNickname.Trim().Replace(" ", "")
    if ($NewMailNickname.Trim().Length -eq 0) {
        $NewMailNickname = $NewTeamName.ToLower()
    }
    $tmp = ($PartsToClone -join ",").ToLower()
    if ($tmp.Trim().Length -eq 0) {
        Write-Log ("   Parts To Clone if empty")
        $PartsToClone = ("Apps", "Tabs", "Settings", "Channels", "Members")
        $PartsToClone = ($PartsToClone -join ",").ToLower()
    }
  
    $newTeam = '{ 
        "displayName": "'+ $NewTeamName + '",
        "description": "'+ $NewTeamDescription + '",
        "mailNickname": "'+ $NewMailNickname + '",
        "partsToClone": "apps,tabs,settings,channels,members",
        "visibility": "'+ $NewTeamVisibility + '"
        }'
    Write-Log ("   Clone new Team:$NewTeamName")

    ## Changed from Rest to WebRequest since Invoke-Rest doesn't return Headers
    $r = Invoke-WebRequest -Headers @{Authorization = "Bearer $accesstoken"; "Content-Type" = "application/json" } `
        -Uri $cloneUrl -Body $newTeam -Method POST 
    
    #Cloning is a long-running operation. After the POST clone returns, 
    #We need to GET the operation to see if it's 'running' or 'succeeded' or 'failed'. 
    #We should continue to GET until the status is not 'running'. 
    #The recommended delay between GETs is 5 seconds.   
    Start-Sleep 15
    $getUrl = "https://graph.microsoft.com/beta" + $r.Headers.Location   
    $result = Invoke-RestMethod -Headers @{Authorization = "Bearer $accesstoken"; "Content-Type" = "application/json" } `
        -Uri $getUrl  -Method Get 

    while ($result.status -eq "inProgress") {
        Start-Sleep 5    
        $result = Invoke-RestMethod -Headers @{Authorization = "Bearer $accesstoken"; "Content-Type" = "application/json" } `
            -Uri $getUrl  -Method Get 
        Write-Log ("   Provisioning team ..." + $result.status)
    }  

    if ($IncludeContent) {
        Write-Log ("   IncludeContent switch was request")
        Write-Log ("   Copy Content from [$Team] to [$NewTeamName]")
        Write-Log ("   Disconnect and Reconnect in order to get latest created team")
        Connect-PnPOnline -Url $Url -Interactive -Tenant $Tenant
        $clonedTeam = Get-PnPMicrosoft365Group  -IncludeSiteUrl -Identity $result.targetResourceId  
        Connect-PnPOnline -Url $clonedTeam.SiteUrl -Interactive -Tenant $Tenant
        $destinationUrl = (Get-PnPWeb).ServerRelativeUrl
        Add-Content -source $existingTeam.SiteUrl -destination $destinationUrl
    }
    Write-Log ("  Team [$NewTeamName] was cloned from [$($existingTeam.DisplayName)]")
    Disconnect-PnPOnline
    Write-Log ("Disconnected")
}

```
[!INCLUDE [More about PnP PowerShell](../../docfx/includes/MORE-PNPPS.md)]
***

## Contributors

| Author(s) |
|-----------|
| Rodrigo Pinto |

[!INCLUDE [DISCLAIMER](../../docfx/includes/DISCLAIMER.md)]
<img src="https://telemetry.sharepointpnp.com/script-samples/scripts/teams-clone-team" aria-hidden="true" /><|MERGE_RESOLUTION|>--- conflicted
+++ resolved
@@ -104,32 +104,16 @@
         Write-Log "    End"
     } 
  
-<<<<<<< HEAD
-
-    $env:functionName = ""
-    $env:MainFunctionName = ""
-=======
->>>>>>> d4daa635
-
     $env:functionName = ""
     $env:MainFunctionName = ""
     $msg = "`n`r`n`r
 
-<<<<<<< HEAD
     █▀█ █▄░█ █▀█ █▀▀ ▄▀█ █▄░█ █▀▄ █▄█
     █▀▀ █░▀█ █▀▀ █▄▄ █▀█ █░▀█ █▄▀ ░█░  `n    MSTeam Builder: `n`r   ...aka ... [team-clone-team]
     `n"
     $msg += ('#' * 70) + "`n"
     Write-Output  $msg
     
-=======
-       █▀█ █▄░█ █▀█ █▀▀ ▄▀█ █▄░█ █▀▄ █▄█ 
-█▀▀ █░▀█ █▀▀ █▄▄ █▀█ █░▀█ █▄▀ ░█░  `nMSTeam Builder  `n`n    ...aka ... [team-clone-team]
-    `n"
-    $msg += ('#' * 70) + "`n"
-            
-    Write-Log  $msg
->>>>>>> d4daa635
     $env:functionName = "[Clone-Team]"
     #Validate if PartsToClone has duplicate values 
     $tmp = $PartsToClone | Group-Object | Where-Object -Property Count -gt 1
